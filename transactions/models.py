import re
from django.db import models
from django.db.models import Q
from django.core.exceptions import ObjectDoesNotExist


# -----------------------------------------------------
class Payoree(models.Model):
    class Meta:
        constraints = [models.UniqueConstraint(fields=["name"], name="unique_payoree")]
        indexes = [
            models.Index(fields=["name"]),
        ]

    name = models.CharField(max_length=255, unique=True)

    def __str__(self):
        return self.name

    @staticmethod
    def normalize_name(name):
        """Convert name to lowercase and remove spaces and special characters."""
        return re.sub(r"[^a-z0-9]", "", name.lower())

    @classmethod
    def get_existing(cls, name):
        """Find existing Payoree with normalized name."""
        if not name:  # Return None early if name is empty or None
            return None

        normalized = cls.normalize_name(name)
        for payoree in cls.objects.all():
            if cls.normalize_name(payoree.name) == normalized:
                return payoree
        return None


# -----------------------------------------------------
class Category(models.Model):
    class Meta:
        constraints = [
            models.UniqueConstraint(
                fields=["parent", "name"], name="unique_subcategory_per_parent"
            ),
            models.UniqueConstraint(
                fields=["name"],
                condition=Q(parent__isnull=True),
                name="unique_top_level_category",
            ),
        ]
        indexes = [
            models.Index(fields=["name"]),
        ]

    name = models.CharField(max_length=100)
    type = models.CharField(
        max_length=30,
        choices=[
            ("income", "Income"),
            ("expense", "Expense"),
            ("transfer", "Transfer"),
            ("asset", "Asset"),
            ("liability", "Liability"),
            ("equity", "Equity"),
        ],
        default="expense",
    )
    parent = models.ForeignKey(
        "self",
        null=True,
        blank=True,
        on_delete=models.CASCADE,
        related_name="subcategories",
    )

    @staticmethod
    def normalize_name(name):
        return re.sub(r"[^a-z0-9]", "", name.lower())

    def __str__(self):
        return self.name

    def is_top_level(self):
        return self.parent is None


# -----------------------------------------------------
class Tag(models.Model):
    name = models.CharField(max_length=50, unique=True)

    def __str__(self):
        return self.name


# -----------------------------------------------------
class Transaction(models.Model):
    """Model representing a financial transaction.
    Attributes:
    - source: Filename of the CSV file this transaction was imported from.
    - bank_account: Financial institution or account name.
    - sheet_account: Type of account (e.g., income, expense).
    - date: Date of the transaction.
    - description: Description of the transaction.
    - amount: Amount of the transaction.
    - account_type: Type of account (e.g., checking, savings).
    - check_num: Check number if applicable.
    - memo: Additional notes or memo for the transaction.
    - payoree: **Foreign key to Payoree model.
    - subcategory: **Foreign key to Category model for categorization.
    - categorization_error: Error description when categorization fails
    - tags: **Many-to-many relationship with Tag model for tagging transactions.
    """

    # Error codes for categorization failures
    ERROR_CODES = {
        # Subcategory errors
        "CSV_SUBCATEGORY_LOOKUP_FAILED": "CSV subcategory name not found in database",
        "AI_SUBCATEGORY_LOOKUP_FAILED": "AI suggested subcategory not found in database",
        "USER_SUBCATEGORY_OVERRIDE_FAILED": "User-entered subcategory not found in database",
        "AI_NO_SUBCATEGORY_SUGGESTION": "AI could not suggest a subcategory",
        "MULTIPLE_SUBCATEGORIES_FOUND": "Multiple subcategories found for name",
        # Payoree errors
        "CSV_PAYOREE_LOOKUP_FAILED": "CSV payoree name not found in database",
        "AI_PAYOREE_LOOKUP_FAILED": "AI suggested payoree not found in database",
        "USER_PAYOREE_OVERRIDE_FAILED": "User-entered payoree not found in database",
        "AI_NO_PAYOREE_SUGGESTION": "AI could not suggest a payoree",
        "MULTIPLE_PAYOREES_FOUND": "Multiple payorees found for name",
        # System errors
        "CATEGORIES_NOT_IMPORTED": "Category database is empty or not loaded",
        "PAYOREES_NOT_IMPORTED": "Payoree database is empty or not loaded",
        "DATABASE_ERROR": "Database connection or query error",
        "PROFILE_MAPPING_ERROR": "Wrong CSV profile applied",
        "DATA_CORRUPTION": "Invalid or corrupted category data",
        "BATCH_PROCESSING_FAILED": "Row failed during batch processing",
        "LEARNED_DATA_CORRUPT": "Historical learning data unavailable",
    }

    class Meta:
        constraints = [
            models.UniqueConstraint(
                fields=["date", "amount", "description", "bank_account"],
                name="unique_transaction",
            )
        ]
        indexes = [
            models.Index(fields=["date", "amount", "description", "bank_account"]),
        ]

    source = models.CharField(max_length=255)  # Filename of CSV
    bank_account = models.ForeignKey(
        "ingest.FinancialAccount", on_delete=models.SET_NULL, null=True, blank=True
    )  # Financial institution
    sheet_account = models.CharField(max_length=100)  # Income, expense, etc.

    date = models.DateField()
    description = models.TextField()
    amount = models.DecimalField(max_digits=10, decimal_places=2)

    account_type = models.CharField(max_length=50)  # Checking, savings, etc.
    check_num = models.CharField(max_length=50, blank=True, null=True)
    payoree = models.ForeignKey(
        Payoree, null=True, blank=True, on_delete=models.SET_NULL
    )
    memo = models.TextField(blank=True, null=True)

    # Clear separation: every transaction has a category, optionally a subcategory
    category = models.ForeignKey(
        Category,
        related_name="transactions_in_category",
        null=True,  # Temporarily allow null to support import process
        blank=True,
        on_delete=models.PROTECT,  # Prevent deletion of categories with transactions
        help_text="Primary category for this transaction",
    )

    subcategory = models.ForeignKey(
        Category,
        related_name="transactions_in_subcategory",
        null=True,
        blank=True,
        on_delete=models.SET_NULL,
        help_text="Optional subcategory - must belong to the specified category",
    )

    # Unified error field for categorization failures
    categorization_error = models.CharField(
        max_length=200,
        blank=True,
        null=True,
        help_text="Describes why subcategory/payoree assignment failed",
    )

    tags = models.ManyToManyField(Tag, blank=True, related_name="transactions")

    @property
    def scanned_check_or_none(self):
        try:
            return self.scanned_check  # reverse accessor from related_name
        except ObjectDoesNotExist:
            return None

    def __str__(self):
        truncated = self.description
        if len(truncated) > 50:
            truncated = truncated[:50] + "..."
        return f"{self.date} - {truncated}"

    def clean(self):
        """Validate that subcategory belongs to the specified category."""
        super().clean()
        if self.subcategory and self.category:
            if self.subcategory.parent != self.category:
                from django.core.exceptions import ValidationError

                raise ValidationError(
                    {
                        "subcategory": f'Subcategory "{self.subcategory.name}" must belong to category "{self.category.name}"'
                    }
                )

    def get_top_level_category(self):
        """Get the top-level category for this transaction."""
        if self.category:
            # If we have a category, return it (could be top-level or not)
            cat = self.category
            while cat.parent:
                cat = cat.parent
            return cat
        elif self.subcategory:
            # Fallback: derive from subcategory for backward compatibility
            cat = self.subcategory
            while cat.parent:
                cat = cat.parent
            return cat
        return None

    def has_categorization_error(self):
        """Check if this transaction has any categorization errors."""
        return bool(self.categorization_error)

    def get_error_description(self):
        """Get human-readable description of categorization error."""
        if not self.categorization_error:
            return None
        return self.ERROR_CODES.get(
            self.categorization_error, self.categorization_error
        )

    def is_successfully_categorized(self):
        """Check if transaction has both category and payoree successfully assigned."""
        return self.payoree is not None and not self.has_categorization_error()

    def effective_category_display(self):
        """Get display value for category (name or error)."""
        if self.category:
            return self.category.name
        elif self.has_categorization_error():
            return f"ERROR: {self.categorization_error}"
        else:
            return "Uncategorized"

    def effective_subcategory_display(self):
        """Get display value for subcategory (name or error)."""
        if self.subcategory:
            return self.subcategory.name
        elif self.has_categorization_error():
            return f"ERROR: {self.categorization_error}"
        else:
            return "Uncategorized"

    def effective_payoree_display(self):
        """Get display value for payoree (name or error)."""
        if self.payoree:
            return self.payoree.name
        elif self.has_categorization_error():
            return f"ERROR: {self.categorization_error}"
        else:
            return "Unknown"


# transactions/models.py
class LearnedSubcat(models.Model):
    key = models.CharField(
        max_length=200, db_index=True
    )  # normalized merchant or signature
    subcategory = models.ForeignKey(Category, on_delete=models.CASCADE)
    count = models.PositiveIntegerField(default=0)
    last_seen = models.DateField(auto_now=True)

    class Meta:
        unique_together = ("key", "subcategory")


class LearnedPayoree(models.Model):
    key = models.CharField(max_length=200, db_index=True)
    payoree = models.ForeignKey(Payoree, on_delete=models.CASCADE)
    count = models.PositiveIntegerField(default=0)
    last_seen = models.DateField(auto_now=True)

    class Meta:
        unique_together = ("key", "payoree")


class KeywordRule(models.Model):
    """
    User-defined keyword rules for categorization and payoree assignment.
    Allows users to specify that certain words/phrases strongly influence category and payoree assignment.
    """

    keyword = models.CharField(
        max_length=100, help_text="Word or phrase that influences categorization"
    )
    category = models.ForeignKey(
        Category, on_delete=models.CASCADE, related_name="keyword_rules"
    )
    subcategory = models.ForeignKey(
        Category,
        blank=True,
        null=True,
        on_delete=models.CASCADE,
        related_name="keyword_subcategory_rules",
    )
    payoree = models.ForeignKey(
        Payoree,
        blank=True,
        null=True,
        on_delete=models.CASCADE,
        related_name="keyword_rules",
        help_text="Optional: Assign specific payoree for this keyword",
    )
    priority = models.IntegerField(
        default=100, help_text="Higher numbers = higher priority (1-1000)"
    )
    is_active = models.BooleanField(default=True)
    created_by_user = models.BooleanField(
        default=True, help_text="True if created by user, False if system default"
    )
    created_at = models.DateTimeField(auto_now_add=True)
    updated_at = models.DateTimeField(auto_now=True)

    class Meta:
        ordering = ["-priority", "keyword"]
        indexes = [
            models.Index(fields=["keyword"], name="kw_rule_keyword_idx"),
            models.Index(fields=["priority"], name="kw_rule_priority_idx"),
            models.Index(fields=["is_active"], name="kw_rule_active_idx"),
        ]
        constraints = [
            models.UniqueConstraint(
                fields=["keyword", "category", "subcategory", "payoree"],
                name="unique_keyword_rule",
            ),
        ]

    def __str__(self):
        parts = [f'"{self.keyword}" →']
        if self.payoree:
            parts.append(f"Payoree: {self.payoree.name}")
        if self.category:
            if self.subcategory:
                parts.append(f"Category: {self.category.name}/{self.subcategory.name}")
            else:
                parts.append(f"Category: {self.category.name}")
        return " ".join(parts)

    def clean(self):
        """Validate that subcategory belongs to the specified category."""
        super().clean()
        if self.subcategory and self.category:
            if self.subcategory.parent != self.category:
                from django.core.exceptions import ValidationError

                raise ValidationError(
                    {
                        "subcategory": f'Subcategory "{self.subcategory.name}" must belong to category "{self.category.name}"'
                    }
                )


class ExcludedSimilarTransaction(models.Model):
    """Track transactions that have been excluded from similar transaction suggestions."""

    source_transaction = models.ForeignKey(
        Transaction,
        on_delete=models.CASCADE,
        related_name="excluded_similar_source",
        help_text="The transaction being resolved",
    )
    excluded_transaction = models.ForeignKey(
        Transaction,
        on_delete=models.CASCADE,
        related_name="excluded_similar_target",
        help_text="The similar transaction to exclude",
    )
    excluded_at = models.DateTimeField(auto_now_add=True)

    class Meta:
        unique_together = ["source_transaction", "excluded_transaction"]
        indexes = [
            models.Index(fields=["source_transaction"], name="excl_sim_source_idx"),
            models.Index(fields=["excluded_transaction"], name="excl_sim_target_idx"),
        ]

    def __str__(self):
        return f"Exclude T{self.excluded_transaction.id} from T{self.source_transaction.id} similar list"


<<<<<<< HEAD
# -----------------------------------------------------
class RecurringSeries(models.Model):
    """Model representing a recurring transaction series."""

    payoree = models.ForeignKey(
        Payoree,
        null=True,
        blank=True,
        on_delete=models.SET_NULL,
        help_text="The payoree for this recurring series",
    )
    amount_cents = models.IntegerField(help_text="Amount in cents")
    amount_tolerance_cents = models.IntegerField(
        default=100, help_text="Tolerance for amount matching in cents"
    )
    interval = models.CharField(
        max_length=20,
        choices=[
            ("weekly", "Weekly"),
            ("biweekly", "Biweekly"),
            ("monthly", "Monthly"),
            ("quarterly", "Quarterly"),
            ("yearly", "Yearly"),
        ],
        help_text="Recurrence interval",
    )
    confidence = models.FloatField(
        default=0.0, help_text="Confidence score for this pattern"
    )
    first_seen = models.DateField(
        null=True, blank=True, help_text="Date this pattern was first observed"
    )
    last_seen = models.DateField(
        null=True, blank=True, help_text="Date this pattern was last observed"
    )
    next_due = models.DateField(
        null=True, blank=True, help_text="Next expected occurrence"
    )
    active = models.BooleanField(
        default=True, help_text="Whether this series is still active"
    )
    notes = models.TextField(
        blank=True, default="", help_text="Additional notes about this series"
    )
    seed_transaction = models.ForeignKey(
        "Transaction",
        null=True,
        blank=True,
        on_delete=models.SET_NULL,
        related_name="seeded_series",
        help_text="The transaction that seeded this series",
=======
class RecurringSeries(models.Model):
    INTERVAL_CHOICES = [
        ("weekly", "Weekly"),
        ("biweekly", "Biweekly"),
        ("monthly", "Monthly"),
        ("quarterly", "Quarterly"),
        ("yearly", "Yearly"),
    ]

    payoree = models.ForeignKey("Payoree", null=True, blank=True, on_delete=models.SET_NULL)
    merchant_key = models.CharField(max_length=200, db_index=True)
    amount_cents = models.IntegerField()
    amount_tolerance_cents = models.IntegerField(default=100)

    interval = models.CharField(max_length=20, choices=INTERVAL_CHOICES)
    confidence = models.FloatField(default=0.0)
    first_seen = models.DateField(null=True, blank=True)
    last_seen = models.DateField(null=True, blank=True)
    next_due = models.DateField(null=True, blank=True)

    active = models.BooleanField(default=True)
    notes = models.TextField(blank=True, default="")

    # optional seed transaction for quick traceability
    seed_transaction = models.ForeignKey(
        Transaction, null=True, blank=True, on_delete=models.SET_NULL, related_name="seeded_series"
>>>>>>> 6306f336
    )

    class Meta:
        indexes = [
<<<<<<< HEAD
            models.Index(
                fields=["payoree", "amount_cents"], name="recurring_payoree_amount_idx"
            ),
            models.Index(fields=["next_due"], name="recurring_next_due_idx"),
            models.Index(fields=["active"], name="recurring_active_idx"),
        ]

    def __str__(self):
        payoree_name = self.payoree.name if self.payoree else "Unknown"
        return f"Recurring: {payoree_name} @ ${self.amount_cents/100:.2f}"

    @property
    def effective_merchant_key(self):
        """Backward compatibility property that returns payoree name."""
        return self.payoree.name if self.payoree else ""
=======
            models.Index(fields=["merchant_key", "amount_cents"]),
            models.Index(fields=["next_due"]),
            models.Index(fields=["active"]),
        ]

    def __str__(self):
        try:
            dollars = f"${self.amount_cents/100:.2f}"
        except Exception:
            dollars = str(self.amount_cents)
        return f"{self.merchant_key} • {self.interval} • {dollars}"
>>>>>>> 6306f336
<|MERGE_RESOLUTION|>--- conflicted
+++ resolved
@@ -405,60 +405,10 @@
         return f"Exclude T{self.excluded_transaction.id} from T{self.source_transaction.id} similar list"
 
 
-<<<<<<< HEAD
 # -----------------------------------------------------
 class RecurringSeries(models.Model):
     """Model representing a recurring transaction series."""
 
-    payoree = models.ForeignKey(
-        Payoree,
-        null=True,
-        blank=True,
-        on_delete=models.SET_NULL,
-        help_text="The payoree for this recurring series",
-    )
-    amount_cents = models.IntegerField(help_text="Amount in cents")
-    amount_tolerance_cents = models.IntegerField(
-        default=100, help_text="Tolerance for amount matching in cents"
-    )
-    interval = models.CharField(
-        max_length=20,
-        choices=[
-            ("weekly", "Weekly"),
-            ("biweekly", "Biweekly"),
-            ("monthly", "Monthly"),
-            ("quarterly", "Quarterly"),
-            ("yearly", "Yearly"),
-        ],
-        help_text="Recurrence interval",
-    )
-    confidence = models.FloatField(
-        default=0.0, help_text="Confidence score for this pattern"
-    )
-    first_seen = models.DateField(
-        null=True, blank=True, help_text="Date this pattern was first observed"
-    )
-    last_seen = models.DateField(
-        null=True, blank=True, help_text="Date this pattern was last observed"
-    )
-    next_due = models.DateField(
-        null=True, blank=True, help_text="Next expected occurrence"
-    )
-    active = models.BooleanField(
-        default=True, help_text="Whether this series is still active"
-    )
-    notes = models.TextField(
-        blank=True, default="", help_text="Additional notes about this series"
-    )
-    seed_transaction = models.ForeignKey(
-        "Transaction",
-        null=True,
-        blank=True,
-        on_delete=models.SET_NULL,
-        related_name="seeded_series",
-        help_text="The transaction that seeded this series",
-=======
-class RecurringSeries(models.Model):
     INTERVAL_CHOICES = [
         ("weekly", "Weekly"),
         ("biweekly", "Biweekly"),
@@ -467,45 +417,63 @@
         ("yearly", "Yearly"),
     ]
 
-    payoree = models.ForeignKey("Payoree", null=True, blank=True, on_delete=models.SET_NULL)
-    merchant_key = models.CharField(max_length=200, db_index=True)
-    amount_cents = models.IntegerField()
-    amount_tolerance_cents = models.IntegerField(default=100)
-
-    interval = models.CharField(max_length=20, choices=INTERVAL_CHOICES)
-    confidence = models.FloatField(default=0.0)
-    first_seen = models.DateField(null=True, blank=True)
-    last_seen = models.DateField(null=True, blank=True)
-    next_due = models.DateField(null=True, blank=True)
-
-    active = models.BooleanField(default=True)
-    notes = models.TextField(blank=True, default="")
+    payoree = models.ForeignKey(
+        "Payoree",
+        null=True,
+        blank=True,
+        on_delete=models.SET_NULL,
+        help_text="The payoree for this recurring series",
+    )
+    merchant_key = models.CharField(
+        max_length=200,
+        db_index=True,
+        help_text="Normalized merchant key for pattern matching"
+    )
+    amount_cents = models.IntegerField(help_text="Amount in cents")
+    amount_tolerance_cents = models.IntegerField(
+        default=100, help_text="Tolerance for amount matching in cents"
+    )
+
+    interval = models.CharField(
+        max_length=20,
+        choices=INTERVAL_CHOICES,
+        help_text="Recurrence interval",
+    )
+    confidence = models.FloatField(
+        default=0.0, help_text="Confidence score for this pattern"
+    )
+    first_seen = models.DateField(
+        null=True, blank=True, help_text="Date this pattern was first observed"
+    )
+    last_seen = models.DateField(
+        null=True, blank=True, help_text="Date this pattern was last observed"
+    )
+    next_due = models.DateField(
+        null=True, blank=True, help_text="Next expected occurrence"
+    )
+
+    active = models.BooleanField(
+        default=True, help_text="Whether this series is still active"
+    )
+    notes = models.TextField(
+        blank=True, default="", help_text="Additional notes about this series"
+    )
 
     # optional seed transaction for quick traceability
     seed_transaction = models.ForeignKey(
-        Transaction, null=True, blank=True, on_delete=models.SET_NULL, related_name="seeded_series"
->>>>>>> 6306f336
-    )
-
-    class Meta:
-        indexes = [
-<<<<<<< HEAD
+        "Transaction",
+        null=True,
+        blank=True,
+        on_delete=models.SET_NULL,
+        related_name="seeded_series",
+        help_text="The transaction that seeded this series",
+    )
+
+    class Meta:
+        indexes = [
             models.Index(
                 fields=["payoree", "amount_cents"], name="recurring_payoree_amount_idx"
             ),
-            models.Index(fields=["next_due"], name="recurring_next_due_idx"),
-            models.Index(fields=["active"], name="recurring_active_idx"),
-        ]
-
-    def __str__(self):
-        payoree_name = self.payoree.name if self.payoree else "Unknown"
-        return f"Recurring: {payoree_name} @ ${self.amount_cents/100:.2f}"
-
-    @property
-    def effective_merchant_key(self):
-        """Backward compatibility property that returns payoree name."""
-        return self.payoree.name if self.payoree else ""
-=======
             models.Index(fields=["merchant_key", "amount_cents"]),
             models.Index(fields=["next_due"]),
             models.Index(fields=["active"]),
@@ -516,5 +484,4 @@
             dollars = f"${self.amount_cents/100:.2f}"
         except Exception:
             dollars = str(self.amount_cents)
-        return f"{self.merchant_key} • {self.interval} • {dollars}"
->>>>>>> 6306f336
+        return f"{self.merchant_key} • {self.interval} • {dollars}"