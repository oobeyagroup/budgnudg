--- conflicted
+++ resolved
@@ -408,9 +408,8 @@
         "daily_net": [daily_net[d] for d in upcoming_days],
         "daily_transactions": daily_transactions,
         "totals": {"income": total_income, "expense": total_expense, "net": total_net},
-<<<<<<< HEAD
-        "recurring_predictions": recurring_predictions,
-        "designated_recurring": designated_recurring,
+        "recurring_predictions": suggested_predictions,
+        "designated_recurring": remaining_designated,
     }
 
     # Backwards compatibility: tests and callers expect weekly-oriented keys
@@ -422,11 +421,4 @@
         # If any of these are missing for some reason, skip silently
         pass
 
-    return result
-=======
-        # suggestions from the automatic detector (what the UI should offer to the user)
-        "recurring_predictions": suggested_predictions,
-        # any series that look like they're already designated by the user
-        "designated_recurring": remaining_designated,
-    }
->>>>>>> 6306f336
+    return result